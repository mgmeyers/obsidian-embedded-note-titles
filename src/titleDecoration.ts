--- conflicted
+++ resolved
@@ -53,12 +53,8 @@
   const cache = app.metadataCache.getFileCache(file);
   let title = file?.basename;
 
-<<<<<<< HEAD
-  if (file && frontmatterKey) {
-=======
   if (file) {
     const cache = app.metadataCache.getFileCache(file);
->>>>>>> 1d1ff79c
 
     if (shouldHide(cache, settings)) {
       return " ";
