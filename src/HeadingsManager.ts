--- conflicted
+++ resolved
@@ -1,12 +1,8 @@
 import { App, MarkdownView, WorkspaceLeaf, debounce } from "obsidian";
 
 import { Settings } from "./settings";
-<<<<<<< HEAD
 import { getIconMeta, getTitleForView } from "./titleDecoration";
-=======
 import { getMatchedCSSRules } from "./getMatchedCSSRules";
-import { getTitleForView } from "./titleDecoration";
->>>>>>> 1e6a3f64
 
 interface RefSizing {
   width?: string;
